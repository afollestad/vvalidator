--- conflicted
+++ resolved
@@ -22,17 +22,6 @@
     google()
     jcenter()
   }
-<<<<<<< HEAD
-}
-
-subprojects {
-  tasks.withType(org.jetbrains.kotlin.gradle.tasks.KotlinCompile).all {
-    kotlinOptions {
-      freeCompilerArgs += ['-module-name', project.path.replace(':', '')]
-    }
-  }
-=======
->>>>>>> 45afc44f
 }
 
 subprojects {
